--- conflicted
+++ resolved
@@ -8,12 +8,9 @@
     ChairsDeconvNet8
 from .decoders import MLPNet, ActionNet
 from .reparameterize import  SO3reparameterize, N0reparameterize, \
-<<<<<<< HEAD
-    Nreparameterize, Sreparameterize, N0Fullreparameterize, AlgebraMean, QuaternionMean, S2S1Mean
-=======
     Nreparameterize, Sreparameterize, N0Fullreparameterize, \
-    AlgebraMean, QuaternionMean, QRMean
->>>>>>> 5f9aedb6
+    AlgebraMean, QuaternionMean, QRMean, S2S1Mean
+
 from .lie_tools import group_matrix_to_eazyz, vector_to_eazyz
 from .utils import logsumexp, tensor_slicer
 
@@ -96,13 +93,10 @@
                 mean_module = AlgebraMean(ndf * 4)
             elif mean_mode == 'q':
                 mean_module = QuaternionMean(ndf * 4)
-<<<<<<< HEAD
             elif mean_mode == 's2s1':
                 mean_module = S2S1Mean(ndf * 4)
-=======
             elif mean_mode == 'qr':
                 mean_module = QRMean(ndf * 4)
->>>>>>> 5f9aedb6
             else:
                 raise ValueError('Wrong mean mode')
 
@@ -197,13 +191,10 @@
                 mean_module = AlgebraMean(group_reparam_in_dims)
             elif mean_mode == 'q':
                 mean_module = QuaternionMean(group_reparam_in_dims)
-<<<<<<< HEAD
             elif mean_mode == 's2s1':
                 mean_module = S2S1Mean(ndf * 4)
-=======
             elif mean_mode == 'qr':
                 mean_module = QRMean(group_reparam_in_dims)
->>>>>>> 5f9aedb6
             else:
                 raise ValueError('Wrong mean mode')
 
