{
 "cells": [
  {
   "cell_type": "code",
   "execution_count": null,
   "metadata": {
    "collapsed": true
   },
   "outputs": [],
   "source": [
    "import numpy as np \n",
    "import math\n",
    "\n",
    "import torch \n",
    "from torch import nn\n",
    "from torch.autograd import Variable \n",
    "from torch import Tensor as t\n",
    "import torch.nn.functional as F\n",
    "from torch.distributions import Normal\n",
    "from torch.optim import Adam "
   ]
  },
  {
   "cell_type": "markdown",
   "metadata": {},
   "source": [
    "### import refactored code"
   ]
  },
  {
   "cell_type": "code",
<<<<<<< HEAD
   "execution_count": null,
=======
   "execution_count": 2,
>>>>>>> 209150ab
   "metadata": {},
   "outputs": [],
   "source": [
    "%run utils.py\n",
    "%run net.py\n",
    "%run vi_lie.py"
   ]
  },
  {
   "cell_type": "markdown",
   "metadata": {},
   "source": [
    "#### Loss Functions"
   ]
  },
  {
   "cell_type": "code",
<<<<<<< HEAD
   "execution_count": null,
   "metadata": {
    "code_folding": []
   },
=======
   "execution_count": 61,
   "metadata": {},
>>>>>>> 209150ab
   "outputs": [],
   "source": [
    "def loss_func(v, xo_mb, y_mb, z_rot):\n",
    "    \"\"\" Different loss functions\n",
    "    Args:\n",
    "        v = {spherical, l2, r_metrirc, super_y}\n",
    "    Returns:\n",
    "        L: loss function of choice\n",
    "    \"\"\"\n",
    "    \n",
    "    xrot_mb = n2p(xo_mb @ y_mb)\n",
    "    xrot_recon_mb = n2p(xo_mb) @ z_rot\n",
    "    \n",
    "    if v=='geodesic':\n",
    "        L = ((xrot_recon_mb * xrot_mb).sum(-1) * 0.999999).acos().sum(-1).mean()\n",
    "    elif v=='l2':\n",
    "        L = ((xrot_recon_mb - xrot_mb)**2).sum(-1).sum(-1).mean()\n",
    "    elif v=='r_metric':\n",
    "        I = Variable(torch.eye(3))\n",
    "        L = (((I - n2p(y_mb)@z_rot.transpose(2,1))**2).sum(-1).sum(-1).mean()).sqrt()\n",
    "    elif v=='super_y':\n",
    "        L = ((n2p(y_mb) - z_rot)**2).sum(-1).sum(-1).mean()\n",
    "    else:\n",
    "        return None\n",
    "    \n",
    "    return L"
   ]
  },
  {
   "cell_type": "markdown",
   "metadata": {},
   "source": [
    "### Initialize Net"
   ]
  },
  {
   "cell_type": "code",
   "execution_count": null,
   "metadata": {},
   "outputs": [],
   "source": [
    "n_points = 7\n",
    "input_dim = n_points * 2 * 3\n",
    "z_dims = [128, 128, 128, 128]\n",
    "z_acts = [F.relu, F.tanh, F.relu, F.tanh]\n",
    "\n",
    "N = Net(128, n_points)\n",
    "optimizer = Adam(N.parameters(), 1e-4)"
   ]
  },
  {
   "cell_type": "markdown",
   "metadata": {},
   "source": [
    "### Train Net"
   ]
  },
  {
   "cell_type": "code",
<<<<<<< HEAD
   "execution_count": null,
   "metadata": {
    "code_folding": [
     13,
     17
    ]
   },
   "outputs": [],
=======
   "execution_count": 63,
   "metadata": {},
   "outputs": [
    {
     "name": "stdout",
     "output_type": "stream",
     "text": [
      " (4999/5000) L: 0.924 \t D: 0.003 \t H: -4.418"
     ]
    }
   ],
>>>>>>> 209150ab
   "source": [
    "batch_size = 32\n",
    "num_steps = 5000\n",
    "loss_plot = []\n",
    "random_m = False\n",
    "var_noise = True\n",
    "\n",
    "def train(num_steps):\n",
    "    for i in range(num_steps):\n",
    "        optimizer.zero_grad()\n",
    "        xo_mb, xrot_mb, y_mb = next_batch(batch_size, letter='0')\n",
    "        x_mb = np.hstack((xo_mb.reshape(-1, n_points * 3), xrot_mb.reshape(-1, n_points * 3)))\n",
    "\n",
    "        mu, L, D = N(n2p(x_mb), random=random_m)\n",
    "\n",
    "        if random_m:\n",
    "            D = Variable(torch.Tensor(1,1))\n",
    "            H = Variable(torch.Tensor(1,1))\n",
    "            z_rot = L\n",
    "        else:\n",
    "            noise = Variable(Normal(t(np.zeros(3)), t(np.ones(3))).sample_n(batch_size))    \n",
    "            v = (L @ (D.pow(0.5)*noise)[..., None]).squeeze()\n",
    "\n",
    "            H = -log_density(v, L, D, k = 10)\n",
    "\n",
    "            mu_lie = rodrigues(mu)\n",
    "            v_lie = rodrigues(v)\n",
    "            g_lie = mu_lie\n",
    "            if var_noise:\n",
    "                g_lie = g_lie @ v_lie\n",
    "            z_rot = g_lie\n",
    "\n",
    "        L_rec = loss_func('geodesic', xo_mb, y_mb, z_rot)\n",
    "\n",
    "        # weighting the entropy term to not be too strong\n",
    "        kl_w = 5e-2\n",
    "        L = L_rec - torch.mean(H)*kl_w\n",
    "        L.backward()\n",
    "        optimizer.step()\n",
    "        print ('\\r (%d/%d) L: %.3f \\t D: %.3f \\t H: %.3f' % \n",
    "               (i, num_steps, L_rec.data.numpy(), np.mean(D.data.numpy()), torch.mean(H)), end='')\n",
    "    #     loss_plot.append(L_rec.data.numpy())\n",
    "\n",
    "train(num_steps)"
   ]
  },
  {
   "cell_type": "markdown",
   "metadata": {},
   "source": [
    "### Some 3D plot"
   ]
  },
  {
   "cell_type": "code",
   "execution_count": null,
   "metadata": {
<<<<<<< HEAD
    "code_folding": [
     0,
     28
    ],
=======
>>>>>>> 209150ab
    "scrolled": false
   },
   "outputs": [],
   "source": [
    "def plot_sphere(ax):\n",
    "    u = np.linspace(0, 2 * np.pi, 100)\n",
    "    v = np.linspace(0, np.pi, 100)\n",
    "\n",
    "    x = 1 * np.outer(np.cos(u), np.sin(v))\n",
    "    y = 1 * np.outer(np.sin(u), np.sin(v))\n",
    "    z = 1 * np.outer(np.ones(np.size(u)), np.cos(v))\n",
    "\n",
    "    ax.plot_surface(x, y, z,  rstride=4, cstride=4, color='#000000', linewidth=0, alpha=0.3)\n",
    "    \n",
    "    \n",
    "fig = plt.figure(figsize=(8, 8))\n",
    "ax = fig.add_subplot(111, projection='3d')\n",
    "ax.set_aspect('equal')\n",
    "\n",
    "# get an input and rotation\n",
    "xo, xrot, y = next_batch(1, letter='0')\n",
    "x_mb = np.hstack((xo.reshape(-1, n_points * 3), xrot.reshape(-1, n_points * 3)))\n",
    "# plot the original and rotation\n",
    "xs, ys, zs = xo.reshape(-1, 3).T\n",
    "ax.scatter(xs, ys, zs, c='b')\n",
    "xs, ys, zs = xrot.reshape(-1, 3).T\n",
    "ax.scatter(xs, ys, zs, c='r')\n",
    "\n",
    "# get samples from neural net\n",
    "n_samples = 1\n",
    "samples = xrot\n",
    "for _ in range(n_samples):\n",
    "    xrot_recon = get_sample(N, x_mb, xo, var_noise=var_noise)\n",
    "    xs, ys, zs = xrot_recon.reshape(-1, 3).T\n",
    "    ax.scatter(xs, ys, zs)\n",
    "    samples = np.hstack((samples, xrot_recon))\n",
    "\n",
    "plot_sphere(ax)\n",
    "    \n",
    "ax.grid(False)\n",
    "plt.axis('off')\n",
    "plt.show()"
   ]
  },
  {
   "cell_type": "code",
   "execution_count": null,
   "metadata": {
    "collapsed": true
   },
   "outputs": [],
   "source": []
  },
  {
   "cell_type": "code",
   "execution_count": null,
   "metadata": {
    "collapsed": true
   },
   "outputs": [],
   "source": []
  }
 ],
 "metadata": {
  "kernelspec": {
   "display_name": "Python 3",
   "language": "python",
   "name": "python3"
  },
  "language_info": {
   "codemirror_mode": {
    "name": "ipython",
    "version": 3
   },
   "file_extension": ".py",
   "mimetype": "text/x-python",
   "name": "python",
   "nbconvert_exporter": "python",
   "pygments_lexer": "ipython3",
   "version": "3.6.3"
  }
 },
 "nbformat": 4,
 "nbformat_minor": 2
}<|MERGE_RESOLUTION|>--- conflicted
+++ resolved
@@ -29,11 +29,7 @@
   },
   {
    "cell_type": "code",
-<<<<<<< HEAD
-   "execution_count": null,
-=======
-   "execution_count": 2,
->>>>>>> 209150ab
+   "execution_count": null,
    "metadata": {},
    "outputs": [],
    "source": [
@@ -51,15 +47,10 @@
   },
   {
    "cell_type": "code",
-<<<<<<< HEAD
    "execution_count": null,
    "metadata": {
     "code_folding": []
    },
-=======
-   "execution_count": 61,
-   "metadata": {},
->>>>>>> 209150ab
    "outputs": [],
    "source": [
     "def loss_func(v, xo_mb, y_mb, z_rot):\n",
@@ -119,7 +110,6 @@
   },
   {
    "cell_type": "code",
-<<<<<<< HEAD
    "execution_count": null,
    "metadata": {
     "code_folding": [
@@ -128,19 +118,6 @@
     ]
    },
    "outputs": [],
-=======
-   "execution_count": 63,
-   "metadata": {},
-   "outputs": [
-    {
-     "name": "stdout",
-     "output_type": "stream",
-     "text": [
-      " (4999/5000) L: 0.924 \t D: 0.003 \t H: -4.418"
-     ]
-    }
-   ],
->>>>>>> 209150ab
    "source": [
     "batch_size = 32\n",
     "num_steps = 5000\n",
@@ -198,13 +175,10 @@
    "cell_type": "code",
    "execution_count": null,
    "metadata": {
-<<<<<<< HEAD
     "code_folding": [
      0,
      28
     ],
-=======
->>>>>>> 209150ab
     "scrolled": false
    },
    "outputs": [],
