--- conflicted
+++ resolved
@@ -3,13 +3,7 @@
   {
    "cell_type": "code",
    "execution_count": null,
-<<<<<<< HEAD
-   "metadata": {},
-=======
-   "metadata": {
-    "collapsed": true
-   },
->>>>>>> 1f1961ad
+   "metadata": {},
    "outputs": [],
    "source": [
     "import numpy as np\n",
@@ -96,23 +90,15 @@
    "cell_type": "code",
    "execution_count": null,
    "metadata": {
-<<<<<<< HEAD
     "code_folding": [
      0
     ]
-=======
-    "collapsed": true
->>>>>>> 1f1961ad
    },
    "outputs": [],
    "source": [
     "class S2ConvNet(nn.Module):\n",
     "\n",
-<<<<<<< HEAD
-    "    def __init__(self, f_list = [1,10,10], b_list = [30,5,5], mlp_dim = [10], activation = nn.ReLU):\n",
-=======
     "    def __init__(self, f_list = [1,10,10], b_list = [30,10,6], mlp_dim = [10], activation = nn.ReLU):\n",
->>>>>>> 1f1961ad
     "        super(S2ConvNet, self).__init__()\n",
     "        \n",
     "        #TODO make boolean for integrate\n",
@@ -149,23 +135,11 @@
     "            modules.append(conv)\n",
     "            modules.append(self.activation())\n",
     "        self.conv_module = nn.Sequential(*modules) \n",
-<<<<<<< HEAD
     "        self.mlp_module = MLP(H = self.mlp_dim, activation = self.activation)\n",
-=======
-    "        \n",
-    "        #self.mlp_module = MLP(H = self.mlp_dim, activation = self.activation)\n",
->>>>>>> 1f1961ad
     "\n",
     "    def forward(self, x):\n",
     "        x = self.conv_module(x)\n",
-<<<<<<< HEAD
     "        x = self.mlp_module(x.view(-1,self.mlp_dim[0]))\n",
-=======
-    "        \n",
-    "        #x = self.mlp_module(x.view(-1,self.mlp_dim[0]))\n",
-    "       \n",
-    "\n",
->>>>>>> 1f1961ad
     "        #x = so3_integrate(x)\n",
     "\n",
     "        return x\n",
@@ -176,13 +150,9 @@
    "cell_type": "code",
    "execution_count": null,
    "metadata": {
-<<<<<<< HEAD
     "code_folding": [
      0
     ]
-=======
-    "collapsed": true
->>>>>>> 1f1961ad
    },
    "outputs": [],
    "source": [
@@ -309,13 +279,7 @@
   {
    "cell_type": "code",
    "execution_count": null,
-<<<<<<< HEAD
-   "metadata": {},
-=======
-   "metadata": {
-    "collapsed": true
-   },
->>>>>>> 1f1961ad
+   "metadata": {},
    "outputs": [],
    "source": [
     "d = S2DeconvNet()\n",
@@ -325,13 +289,7 @@
   {
    "cell_type": "code",
    "execution_count": null,
-<<<<<<< HEAD
-   "metadata": {},
-=======
-   "metadata": {
-    "collapsed": true
-   },
->>>>>>> 1f1961ad
+   "metadata": {},
    "outputs": [],
    "source": [
     "x = Variable(Normal(torch.Tensor(np.zeros((10))), torch.Tensor(np.ones((10)))).sample_n(6)).cuda()\n",
@@ -341,13 +299,7 @@
   {
    "cell_type": "code",
    "execution_count": null,
-<<<<<<< HEAD
-   "metadata": {},
-=======
-   "metadata": {
-    "collapsed": true
-   },
->>>>>>> 1f1961ad
+   "metadata": {},
    "outputs": [],
    "source": [
     "d(x).size()"
@@ -356,7 +308,6 @@
   {
    "cell_type": "code",
    "execution_count": null,
-<<<<<<< HEAD
    "metadata": {},
    "outputs": [],
    "source": [
@@ -385,11 +336,6 @@
    "cell_type": "code",
    "execution_count": null,
    "metadata": {},
-=======
-   "metadata": {
-    "collapsed": true
-   },
->>>>>>> 1f1961ad
    "outputs": [],
    "source": [
     "%matplotlib notebook\n",
